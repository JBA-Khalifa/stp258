--- conflicted
+++ resolved
@@ -9,21 +9,14 @@
 version = '0.4.2-dev'
 
 [dependencies]
-<<<<<<< HEAD
 serde = { version = "1.0.111", optional = true }
 codec = { package = "parity-scale-codec", version = "2.0.0", default-features = false }
 sp-runtime = { version = "3.0.0", default-features = false }
 sp-std = { version = "3.0.0", default-features = false }
 frame-support = { version = "3.0.0", default-features = false }
 frame-system = { version = "3.0.0", default-features = false }
-=======
-codec = { package = "parity-scale-codec", version = "2.0.1", default-features = false, features = [ "derive"] }
-fetch-price = { default-features = false, package = 'fetch-price', version = '0.4.1', git = 'https://github.com/Setheum-Labs/fetch-price' }
-sp-std = { default-features = false, optional = true, version = '3.0.0' }
-serde = { version = "1.0.123", optional = true }
-frame-support = { default-features = false, version = '3.0.0' }
-frame-system = { default-features = false, version = '3.0.0' }
->>>>>>> 098215ac
+price = { default-features = false, package = 'price', version = '0.4.1', git = 'https://github.com/Setheum-Labs/price' }
+
 orml-traits = { default-features = false, version = '0.4.0' }
 funty = { version = "1.1.0", default-features = false } # https://github.com/bitvecto-rs/bitvec/issues/105
 
@@ -46,8 +39,9 @@
 	"sp-std/std",
 	"frame-support/std",
 	"frame-system/std",
+	"price/std",
 	"orml-traits/std",
-    "num-rational/std",
+  "num-rational/std",
 	"num-traits/std",
     "fixed/std",
 ]